# (PART) Communicate {-}

# Introduction {#communicate-intro}

<<<<<<< HEAD
So far, you've learned the tools to get your data into R, tidy it into a form convenient for analysis, and then understand you data through transformation, visualisation and modelling. Next you'll learn how to __communicate__ your results because it doesn't matter how great your analysis is unless you can explain it to someone else.
=======
So far, you've learned the tools to get your data into R, tidy it into a form convenient for analysis, and then understand your data through transformation, visualisation and modelling. However, it doesn't matter how great your analysis is unless you can explain it to others: you need to __communicate__ your results.
>>>>>>> e84ef626

```{r echo = FALSE, out.width = "75%"}
knitr::include_graphics("diagrams/data-science-communicate.png")
```

Communication is the theme of the following four chapters:

* In [R Markdown], you will learn about R Markdown, a tool for integrating
  prose, code, and results. You can use R Markdown in notebook mode for 
  analyst-to-analyst communication, and in report mode for 
  analyst-to-decision-maker communication. Thanks to the power of R Markdown
  formats, you can even use the same document for both purposes.
  
* In [Graphics for communication], you will learn how to take your exploratory
  graphics and turn them into expository graphics, graphics that help the
  newcomer to your analysis understand what's going on as quickly and 
  easily as possible.
  
* In [R Markdown formats], you'll learn a little about the many other varieties
  of outputs you can produce using R Markdown, including dashboards, websites,
  and books.
  
* We'll finish up with [R Markdown workflow], where you'll learn about the
  "analysis notebook" and how to systematically record your successes and 
  failures so that you can learn from them.

Unfortunately these chapters focus mostly on the technical mechanics of communication, not the really hard problems of communicating your thoughts to other humans. However, there are lot of other great books about communication, which we'll point you to at the end of each chapter.<|MERGE_RESOLUTION|>--- conflicted
+++ resolved
@@ -2,11 +2,7 @@
 
 # Introduction {#communicate-intro}
 
-<<<<<<< HEAD
-So far, you've learned the tools to get your data into R, tidy it into a form convenient for analysis, and then understand you data through transformation, visualisation and modelling. Next you'll learn how to __communicate__ your results because it doesn't matter how great your analysis is unless you can explain it to someone else.
-=======
 So far, you've learned the tools to get your data into R, tidy it into a form convenient for analysis, and then understand your data through transformation, visualisation and modelling. However, it doesn't matter how great your analysis is unless you can explain it to others: you need to __communicate__ your results.
->>>>>>> e84ef626
 
 ```{r echo = FALSE, out.width = "75%"}
 knitr::include_graphics("diagrams/data-science-communicate.png")
