---
layout: default
title: Relational data
---

# Relational data {#relation-data}

```{r setup-relation, include = FALSE}
library(dplyr)
library(nycflights13)
library(ggplot2)
source("common.R")
options(dplyr.print_min = 6, dplyr.print_max = 6)
knitr::opts_chunk$set(fig.path = "figures/", cache = TRUE)
```

It's rare that a data analysis involves only a single table of data. Typically you have many tables of data, and you have to combine them to answer the questions that you're interested in. This type of data is called __relational__ because it concerns the relations between multiple datasets. 

Relations are always defined between a pair of tables. The relationships of three or more tables are always a property of the relations between each pair. To work with relational data you need verbs that work with pairs of tables. There are three families of verbs design to work with relational data:

* __Mutating joins__, which add new variables to one data frame from matching 
  rows in another.

* __Filtering joins__, which filter observations from one data frame based on 
  whether or not they match an observation in the other table.

* __Set operations__, which treat observations like they were set elements.

The most common place to find relational data is in a relational database management system, or RDBMS for short. If you've worked with an RDBMS you'll have used SQL to communicate with it. If you've used SQL before you're probably familiar with the mutating joins (these are the classic left join, right join, etc), but you might not know about the filtering joins (semi and anti joins) or the set operations.

## nycflights13 {#nycflights13-relational}

As well as the `flights` dataset that we've worked so far, nycflights13 contains a four related data frames:

*   `airlines` lets you look up the full carrier name from its abbreviated 
    code:
    
    ```{r}
    airlines
    ```

*   `planes` gives information about each plane, identified by its `tailnum`:

    ```{r}
    planes
    ```

*   `airports` gives information about each airport, identified by the `faa`
    airport code:
    
    ```{r}
    airports
    ```
  
*   `weather` gives the weather at each NYC airport for each hour:

    ```{r}
    weather
    ```

One way to show the relationships between the different tables is with a diagram:

```{r, echo = FALSE, out.width = "75%"}
knitr::include_graphics("diagrams/relational-nycflights.png")
```

This diagram is a little overwhelming, and it's simple compared to some you'll see in the wild. The key to understanding diagrams like this is to remember each relation always concerns a pair of tables. You don't need to understand the whole diagram; you just need the understand the chain of relations between the tables that you are interested in. For these tables:

* `flights` connects to `planes` via single variable, `tailnum`. `flights`
  connect `airlines` with the `carrier` variable.

* `flights` connects to `airports` in two ways: via the `origin` or the 
  `dest`.
  
* `flights` connects to `weather` via `origin` (the location), and
  `year`, `month`, `day` and `hour` (the time).

The variables used to connect each pair of tables are called __keys__. The __primary key__ uniquely identifies an observation. For example, each plane is uniquely identified by `tailnum`. In other cases, you might need multiple keys to uniquely identify an observation. For example, to identify an observation in `weather` you need five variables: `year`, `month`, `day`, `hour`, and `origin`. Primary keys are coloured grey. The __foreign key__ is the corresponding variable in another table.

All relations are implicitly one-to-many. For example, each flight has one plane, but each plane has many flights. In other data, you'll occassionaly see a 1-to-1 relationship. You can think of this as a special case of 1-to-many. It's possible to model many-to-many relations with a many-to-1 relation plus a 1-to-many relation. For example, in this data there's a many-to-many relationship between airlines and airports: each airport flies to many airlines; each airport hosts many airlines.

### Exercise

1.  Imagine you want to draw (approximately) the route each plane flies from
    its origin to its destination. What variables would you need? What tables
    would you need to combine?

1.  There's a relationship between `weather` and `airports` that I forgot to 
    draw. What is it?
    
1.  You might expect that there's an implicit relationship between plane
    and airline, because each plane is flown by a single airline. Confirm
    or reject this hypothesis using data.

1.  We know that some days of the year are "special", and fewer people than
    usual fly on them. What new table could you store that data in? What would
    the primary keys be? How would it connect to the existing tables?

## Mutating joins {#mutating-joins}

The first tool we'll look at for combining a pair of tables is the mutating join. Mutating joins allow you to combine variables from multiple tables. They match observations using keys, and then add variables from one table to the other. To explore matching joins with the flights data, we'll first create a smaller dataset. Like `mutate()`, the join functions add variables to the right, so the new variables might not fit on the screen if you have a lot. (Remember, when you're in RStudio you can use `View()` to avoid this problem).

```{r}
# Drop unimportant variables so it's easier to understand the join results.
flights2 <- flights %>% select(year:day, hour, origin, dest, tailnum, carrier)
flights2
```

For example, imagine you want to add the full airline name to the `flights` data. You can combine the `airlines` and `carrier` data frames with `left_join()`:

```{r}
flights2 %>% 
  left_join(airlines, by = "carrier")
```

The result of joining airlines on to flights is an additional variable: `carrier`. This is why I call this type of join a mutating join.

In this case, you could have created achieved the same result using `mutate()` and basic subsetting:

```{r}
flights2 %>% 
  mutate(carrier = airlines$name[match(carrier, airlines$carrier)])
```

But this is hard to generalise when you need to match multiple variables, and doesn't as clearly communicate the action of joining as using an explicit join function.

There are three important things you need to understand about mutating joins work:

1. The different types of matches (1-to-1, 1-to-many, many-to-many).

1. What happens when a row doesn't match.

1. How you control which variables (keys) are used to match observations.

To help you built up an intuition for how joins work and how the various options affect behaviour I'm going to use a visual abstraction of a table: 

```{r, echo = FALSE, out.width = "10%"}
knitr::include_graphics("diagrams/join-setup.png")
```
```{r}
data_frame(key = 1:5, value = paste0("x", 1:5))
```

The coloured column represents the "key" variable: these are used to match the rows between the tables. The labelled column represents the "value" columns that are carried along for the ride. The same basic idea generalised to any number of key and value columns.

[Insert basic explanation of joins]

### Missing matches {#join-types}

You might also wonder what happens when there isn't a match. This is controlled by the type of "join": inner, left, right, or full I'll show each type of join with a picture, and the corresponding R code. Here are the tables we will use:

```{r, echo = FALSE, out.width = "25%"}
knitr::include_graphics("diagrams/join-setup2.png")
```
```{r}
(x <- data_frame(key = c(1, 2, 3), val_x = c("x1", "x2", "x3")))
(y <- data_frame(key = c(1, 2, 4), val_y = c("y1", "y2", "y3")))
```

The left, right and full joins are collectively known as __outer joins__. When a row doesn't match in an outer join, the new variables are filled in with missing values. You can also think about joins heuristically as set operations on the rows of the tables:

```{r, echo = FALSE}
knitr::include_graphics("diagrams/join-venn.png")
```

#### Inner join

In an inner join, only rows that have matching keys are retained:

```{r, echo = FALSE, out.width = "50%"}
knitr::include_graphics("diagrams/join-inner.png")
```

```{r}
x %>% inner_join(y, by = "key")
```

#### Left join

In a left join, every row in `x` is kept.  A left join effectively works by adding a "default" match: if a row in `x` doesn't match a row in `y`, it falls back to matching a row that contains only missing values.

```{r, echo = FALSE, out.width = "50%"}
knitr::include_graphics("diagrams/join-left.png")
```
```{r}
x %>% left_join(y, by = "key")
```

This is the most commonly used join because it ensures that you don't lose
observations from your primary table.

#### Right join

A right join is the complement of a left join: every row in `y` is kept.

```{r, echo = FALSE, out.width = "50%"}
knitr::include_graphics("diagrams/join-right.png")
```
```{r}
x %>% right_join(y, by = "key")
```

#### Full join

A full join is combines a left join and a right join, keeping every 
row in both `x` and `y`.

```{r, echo = FALSE, out.width = "50%"}
knitr::include_graphics("diagrams/join-full.png")
```
```{r}
x %>% full_join(y, by = "key")
```

### Matches {#join-matches}

There are three ways that the keys might match: one-to-one, one-to-many, and many-to-many.

*    In a one-to-one match, each key in `x` matches one key in `y`. This sort of
     match is useful when you two tables that have data about the same thing and
     you want to align the rows.

    ```{r, echo = FALSE, out.width = "100%"}
    knitr::include_graphics("diagrams/join-one-to-one.png")
    ```
    
    ```{r}
    x <- data_frame(key = 1:5, val_x = paste0("x", 1:5))
    y <- data_frame(key = c(3, 5, 2, 4, 1), val_y = paste0("y", 1:5))
    inner_join(x, y, by = "key")
    ```
    
*   In a one-to-many match, each key in `y` matches multiple keys in `x`. This
    is useful when you want to add in additional information.
    
    ```{r, echo = FALSE, out.width = "100%"}
    knitr::include_graphics("diagrams/join-one-to-many.png")
    ```
    
    ```{r}
    x <- data_frame(key = c(3, 3, 1, 4, 4), val_x = paste0("x", 1:5))
    y <- data_frame(key = 1:4, val_y = paste0("y", 1:4))
    inner_join(x, y, by = "key")
    ```

*   Finally, you can have a many-to-many match, where there are duplicated
    keys in `x` and duplicate keys in `y`. When this happens, every possible
    combination is created in the output.

    ```{r, echo = FALSE, out.width = "100%"}
    knitr::include_graphics("diagrams/join-many-to-many.png")
    ```
    ```{r}
    x <- data_frame(key = c(1, 2, 2, 4), val_x = paste0("x", 1:4))
    y <- data_frame(key = c(1, 2, 2, 4), val_y = paste0("y", 1:4))
    inner_join(x, y, by = "key")
    ```    

<<<<<<< HEAD
=======
### Missing matches {#join-types}

You might also wonder what happens when there isn't a match. This is controlled by the type of "join": inner, left, right, or outer. I'll show each type of join with a picture, and the corresponding R code. Here are the tables we will use:

```{r, echo = FALSE, out.width = "25%"}
knitr::include_graphics("diagrams/join-setup2.png")
```
```{r}
(x <- data_frame(key = c(1, 2, 3), val_x = c("x1", "x2", "x3")))
(y <- data_frame(key = c(1, 2, 4), val_y = c("y1", "y2", "y3")))
```

*   In an inner join, only rows that have matching keys are retained:

    ```{r, echo = FALSE, out.width = "50%"}
    knitr::include_graphics("diagrams/join-inner.png")
    ```
    
    ```{r}
    x %>% inner_join(y, by = "key")
    ```

*   In a left join, every row in `x` is kept.  A left join effectively works
    by adding a "default" match: if a row in `x` doesn't match a row in `y`, 
    it falls back to matching a row that contains only missing values.

    ```{r, echo = FALSE, out.width = "50%"}
    knitr::include_graphics("diagrams/join-left.png")
    ```
    ```{r}
    x %>% left_join(y, by = "key")
    ```

    This is the most commonly used join because it ensures that you don't lose
    observations from your primary table.

*   A right join is the complement of a left join: every row in `y` is kept.

    ```{r, echo = FALSE, out.width = "50%"}
    knitr::include_graphics("diagrams/join-right.png")
    ```
    ```{r}
    x %>% right_join(y, by = "key")
    ```

*   A full join is combines a left join and a right join, keeping every 
    row in both `x` and `y`.

    ```{r, echo = FALSE, out.width = "50%"}
    knitr::include_graphics("diagrams/join-full.png")
    ```
    ```{r}
    x %>% full_join(y, by = "key")
    ```

The left, right and full joins are collectively known as __outer joins__. When a row doesn't match in an outer join, the new variables are filled in with missing values. You can also think about joins heuristically as set operations on the rows of the tables:

```{r, echo = FALSE}
knitr::include_graphics("diagrams/join-venn.png")
```

--------------------------------------------------------------------------------

`base::merge()` can perform all four types of mutating join: 

dplyr              | merge
-------------------|-------------------------------------------
`inner_join(x, y)` | `merge(x, y)`
`left_join(x, y)`  | `merge(x, y, all.x = TRUE)`
`right_join(x, y)` | `merge(x, y, all.y = TRUE)`,
`full_join(x, y)`  | `merge(x, y, all.x = TRUE, all.y = TRUE)`

The advantages of the specific dplyr verbs is that they more clearly convey the intent of your code: the difference between the joins is really important but concealed in the arguments of `merge()`. dplyr's joins are considerably faster and don't mess with the order of the rows.

--------------------------------------------------------------------------------

>>>>>>> d10e6c6c
### Controlling how the tables are matched {#join-by}

When joining multiple tables of data, it's useful to think about the "key", the combination of variables that uniquely identifies each observation. Sometimes that's a single variable. For example each airport is uniquely identified by a three letter `faa` code, each carrier is uniquely identified by its two letter abbreviation, and each plane by its `tailnum`. `weather` is more complex: to uniquely identify an observation you need to know when (`year`, `month`, `day`, `hour`) and where it happened (`origin`).

When you combine two tables of data, you do so by matching the keys in each table. You can control the matching behaviour using the `by` argument:

  * The default, `by = NULL`, uses all variables that appear in both tables, 
    the so called __natural__ join. For example, the flights and weather tables 
    match on their common variables: `year`, `month`, `day`, `hour` and
    `origin`.
    
    ```{r}
    flights2 %>% left_join(weather)
    ```
    
  * A character vector, `by = "x"`. This is like a natural join, but uses only 
    some of the common variables. For example, `flights` and `planes` have 
    `year` variables, but they mean different things so we only want to join by 
    `tailnum`.
    
    ```{r}
    flights2 %>% left_join(planes, by = "tailnum")
    ```
    
    Note that the `year` variables (which appear in both input data frames,
    but are not constrained to be equal) are disambiguated in the output with 
    a suffix.

  * A named character vector: `by = c("a" = "b")`. This will
    match variable `a` in table `x` to variable `y` in table `b`. The 
    variables from `x` will be used in the output.
    
    For example, if we want to draw a map we need to combine the flights data
    with the airports data which contains the location (`lat` and `long`) of
    each airport. Each flight has an origin and destination `airport`, so we 
    need to specify which one we want to join to:
    
    ```{r}
    flights2 %>% left_join(airports, c("dest" = "faa"))
    flights2 %>% left_join(airports, c("origin" = "faa"))
    ```

### Exercises

1.  Compute the average delay by destination, then join on the `airports`
    data frame so you can show the spatial distribution of delays. Here's an
    easy way to draw a map of the United States:
    
    ```{r, include = FALSE}
    airports %>% 
      semi_join(flights, c("faa" = "dest")) %>% 
      ggplot(aes(lon, lat)) + 
        borders("state") +
        geom_point() +
        coord_quickmap()
    ```
    
    You might want to use the `size` or `colour` of the points to display
    the average delay for each airport.

1.  Is there a relationship between the age of a plane and its delays?

1.  What weather conditions make it more likely to see a delay?
    
1.  What happened on June 13 2013? Display the spatial pattern of delays,
    and then use google to cross-reference with the weather.
    
    ```{r, eval = FALSE, include = FALSE}
    worst <- filter(not_cancelled, month == 6, day == 13)
    worst %>% 
      group_by(dest) %>% 
      summarise(delay = mean(arr_delay), n = n()) %>% 
      filter(n > 5) %>% 
      inner_join(airports, by = c("dest" = "faa")) %>% 
      ggplot(aes(lon, lat)) +
        borders("state") +
        geom_point(aes(size = n, colour = delay)) +
        coord_quickmap()
    ```

### Other joins

`base::merge()` can perform all four types of mutating join: 

dplyr              | merge
-------------------|-------------------------------------------
`inner_join(x, y)` | `merge(x, y)`
`left_join(x, y)`  | `merge(x, y, all.x = TRUE)`
`right_join(x, y)` | `merge(x, y, all.y = TRUE)`,
`full_join(x, y)`  | `merge(x, y, all.x = TRUE), all.y = TRUE)`

The advantages of the specific dplyr verbs is that they more clearly convey the intent of your code: the difference between the joins is really important but concealed in the arguments of `merge()`. dplyr's joins are considerably faster and don't mess with the order of the rows.

SQL is the inspiration for dplyr's conventions, so the translation is straightforward:

dplyr                        | SQL
-----------------------------|-------------------------------------------
`inner_join(x, y, by = "z")` | `SELECT * FROM x INNER JOIN y USING (z)`
`left_join(x, y, by = "z")`  | `SELECT * FROM x LEFT OUTER JOIN USING (z)`
`right_join(x, y, by = "z")` | `SELECT * FROM x RIGHT OUTER JOIN USING (z)`
`full_join(x, y, by = "z")`  | `SELECT * FROM x FULL OUTER JOIN USING (z)`

Note that "INNER" and "OUTER" are optional, and often ommitted. 

Joining different variables between the tables, e.g. `inner_join(x, y, by = c("a" = "b"))` uses a slightly different syntax: `SELECT * FROM x INNER JOIN y ON x.a = y.b`. As this syntax suggests SQL supports a wide range of join types than dplyr because you can connect the tables using constraints other than equiality (sometimes called non-equijoins).

## Filtering joins {#filtering-joins}

Filtering joins match obserations in the same way as mutating joins, but affect the observations, not the variables. There are two types:

* `semi_join(x, y)` __keeps__ all observations in `x` that have a match in `y`.
* `anti_join(x, y)` __drops__ all observations in `x` that have a match in `y`.

Semi joins are useful for matching filtered summary tables back to the original rows. For example, imagine you've found the top ten most popular destinations:

```{r}
top_dest <- flights %>% 
  count(dest, sort = TRUE) %>%
  head(10)
top_dest
```

Now you want to find each flight that went to one of those destinations. You could construct a filter yourself:

```{r}
flights %>% filter(dest %in% top_dest$dest)
```

But it's difficult to extend that approach to multiple variables. For example, imagine that you'd found the 10 days with highest average delays. How would you construct the filter statement that used `year`, `month`, and `day` to match it back to `flights`?

Instead you can use a semi join, which connects the two tables like a mutating join, but instead of adding new columns, only keeps the rows in `x` that have a match in `y`:

```{r}
flights %>% semi_join(top_dest)
```

The inverse of a semi join is an anti join. An anti join keeps the rows that _don't_ have a match, and are useful for diagnosing join mismatches. For example, when connecting `flights` and `planes`, you might be interested to know that there are many `flights` that don't have a match in `planes`:

```{r}
flights %>% 
  anti_join(planes, by = "tailnum") %>% 
  count(tailnum, sort = TRUE)
```

### Exercises

1.  What does it mean for a flight to have a missing `tailnum`? What do the 
    tail numbers that don't have a matching record in `planes` have in common?
    (Hint: one variable explains ~90% of the problem.)

1.  Find the 48 hours (over the course of the whole year) that have the worst
    delays. Cross-reference it with the `weather` data. Can you see any 
    patterns? 
    
1.  What does `anti_join(flights, airports, by = c("dest" = "faa"))` tell you?
    What does `anti_join(airports, flights, by = c("dest" = "faa"))` tell you?

## Set operations {#set-operations}

The final type of two-table verb is set operations. Generally, I use these the least frequnetly, but they are occassionally useful when you want to break a single complex filter into simpler pieces that you then combine.

All these operations work with a complete row, comparing the values of every variable. These expect the `x` and `y` inputs to have the same variables, and treat the observations like sets:

* `intersect(x, y)`: return only observations in both `x` and `y`.
* `union(x, y)`: return unique observations in `x` and `y`.
* `setdiff(x, y)`: return observations in `x`, but not in `y`.

Given this simple data:

```{r}
(df1 <- data_frame(x = 1:2, y = c(1L, 1L)))
(df2 <- data_frame(x = 1:2, y = 1:2))
```

The four possibilities are:

```{r}
intersect(df1, df2)
# Note that we get 3 rows, not 4
union(df1, df2)
setdiff(df1, df2)
setdiff(df2, df1)
```<|MERGE_RESOLUTION|>--- conflicted
+++ resolved
@@ -256,85 +256,6 @@
     inner_join(x, y, by = "key")
     ```    
 
-<<<<<<< HEAD
-=======
-### Missing matches {#join-types}
-
-You might also wonder what happens when there isn't a match. This is controlled by the type of "join": inner, left, right, or outer. I'll show each type of join with a picture, and the corresponding R code. Here are the tables we will use:
-
-```{r, echo = FALSE, out.width = "25%"}
-knitr::include_graphics("diagrams/join-setup2.png")
-```
-```{r}
-(x <- data_frame(key = c(1, 2, 3), val_x = c("x1", "x2", "x3")))
-(y <- data_frame(key = c(1, 2, 4), val_y = c("y1", "y2", "y3")))
-```
-
-*   In an inner join, only rows that have matching keys are retained:
-
-    ```{r, echo = FALSE, out.width = "50%"}
-    knitr::include_graphics("diagrams/join-inner.png")
-    ```
-    
-    ```{r}
-    x %>% inner_join(y, by = "key")
-    ```
-
-*   In a left join, every row in `x` is kept.  A left join effectively works
-    by adding a "default" match: if a row in `x` doesn't match a row in `y`, 
-    it falls back to matching a row that contains only missing values.
-
-    ```{r, echo = FALSE, out.width = "50%"}
-    knitr::include_graphics("diagrams/join-left.png")
-    ```
-    ```{r}
-    x %>% left_join(y, by = "key")
-    ```
-
-    This is the most commonly used join because it ensures that you don't lose
-    observations from your primary table.
-
-*   A right join is the complement of a left join: every row in `y` is kept.
-
-    ```{r, echo = FALSE, out.width = "50%"}
-    knitr::include_graphics("diagrams/join-right.png")
-    ```
-    ```{r}
-    x %>% right_join(y, by = "key")
-    ```
-
-*   A full join is combines a left join and a right join, keeping every 
-    row in both `x` and `y`.
-
-    ```{r, echo = FALSE, out.width = "50%"}
-    knitr::include_graphics("diagrams/join-full.png")
-    ```
-    ```{r}
-    x %>% full_join(y, by = "key")
-    ```
-
-The left, right and full joins are collectively known as __outer joins__. When a row doesn't match in an outer join, the new variables are filled in with missing values. You can also think about joins heuristically as set operations on the rows of the tables:
-
-```{r, echo = FALSE}
-knitr::include_graphics("diagrams/join-venn.png")
-```
-
---------------------------------------------------------------------------------
-
-`base::merge()` can perform all four types of mutating join: 
-
-dplyr              | merge
--------------------|-------------------------------------------
-`inner_join(x, y)` | `merge(x, y)`
-`left_join(x, y)`  | `merge(x, y, all.x = TRUE)`
-`right_join(x, y)` | `merge(x, y, all.y = TRUE)`,
-`full_join(x, y)`  | `merge(x, y, all.x = TRUE, all.y = TRUE)`
-
-The advantages of the specific dplyr verbs is that they more clearly convey the intent of your code: the difference between the joins is really important but concealed in the arguments of `merge()`. dplyr's joins are considerably faster and don't mess with the order of the rows.
-
---------------------------------------------------------------------------------
-
->>>>>>> d10e6c6c
 ### Controlling how the tables are matched {#join-by}
 
 When joining multiple tables of data, it's useful to think about the "key", the combination of variables that uniquely identifies each observation. Sometimes that's a single variable. For example each airport is uniquely identified by a three letter `faa` code, each carrier is uniquely identified by its two letter abbreviation, and each plane by its `tailnum`. `weather` is more complex: to uniquely identify an observation you need to know when (`year`, `month`, `day`, `hour`) and where it happened (`origin`).
@@ -424,7 +345,7 @@
 `inner_join(x, y)` | `merge(x, y)`
 `left_join(x, y)`  | `merge(x, y, all.x = TRUE)`
 `right_join(x, y)` | `merge(x, y, all.y = TRUE)`,
-`full_join(x, y)`  | `merge(x, y, all.x = TRUE), all.y = TRUE)`
+`full_join(x, y)`  | `merge(x, y, all.x = TRUE, all.y = TRUE)`
 
 The advantages of the specific dplyr verbs is that they more clearly convey the intent of your code: the difference between the joins is really important but concealed in the arguments of `merge()`. dplyr's joins are considerably faster and don't mess with the order of the rows.
 
