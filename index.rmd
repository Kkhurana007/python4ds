---
knit: "bookdown::render_book"
title: "R for Data Science"
<<<<<<< HEAD
=======
author: ["Garrett Grolemund", "Hadley Wickham"]
description: "This book will teach you how to do data science with R: You'll learn how to get your data into R, get it into the most useful structure, transform it, visualise it and model it. In this book, you will find a practicum of skills for data science. Just as a chemist learns how to clean test tubes and stock a lab, you'll learn how to clean data and draw plots---and many other things besides. These are the skills that allow data science to happen, and here you will find the best practices for doing each of these things with R. You'll learn how to use the grammar of graphics, literate programming, and reproducible research to save time. You'll also learn how to manage cognitive resources to facilitate discoveries when wrangling, visualizing, and exploring data."
url: 'http\://r4ds.had.co.nz/'
github-repo: hadley/r4ds
cover-image: cover.png
output:
  - bookdown::gitbook
>>>>>>> 49f212a5
---

# Welcome

This is the book site for __"R for data science"__. This book will teach you how to do data science with R: You'll learn how to get your data into R, get it into the most useful structure, transform it, visualise it and model it. In this book, you will find a practicum of skills for data science. Just as a chemist learns how to clean test tubes and stock a lab, you'll learn how to clean data and draw plots---and many other things besides. These are the skills that allow data science to happen, and here you will find the best practices for doing each of these things with R. You'll learn how to use the grammar of graphics, literate programming, and reproducible research to save time. You'll also learn how to manage cognitive resources to facilitate discoveries when wrangling, visualizing, and exploring data. (__R for Data Science__ was formerly called __Data Science with R__ in __Hands-On Programming with R__)

To be published by O'Reilly in July 2016. 

<img src="cover.png" width="250" height="328" alt="Cover image" /><|MERGE_RESOLUTION|>--- conflicted
+++ resolved
@@ -1,16 +1,11 @@
 ---
 knit: "bookdown::render_book"
 title: "R for Data Science"
-<<<<<<< HEAD
-=======
 author: ["Garrett Grolemund", "Hadley Wickham"]
 description: "This book will teach you how to do data science with R: You'll learn how to get your data into R, get it into the most useful structure, transform it, visualise it and model it. In this book, you will find a practicum of skills for data science. Just as a chemist learns how to clean test tubes and stock a lab, you'll learn how to clean data and draw plots---and many other things besides. These are the skills that allow data science to happen, and here you will find the best practices for doing each of these things with R. You'll learn how to use the grammar of graphics, literate programming, and reproducible research to save time. You'll also learn how to manage cognitive resources to facilitate discoveries when wrangling, visualizing, and exploring data."
 url: 'http\://r4ds.had.co.nz/'
 github-repo: hadley/r4ds
 cover-image: cover.png
-output:
-  - bookdown::gitbook
->>>>>>> 49f212a5
 ---
 
 # Welcome
